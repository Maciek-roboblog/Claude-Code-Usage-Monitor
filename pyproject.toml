--- conflicted
+++ resolved
@@ -6,13 +6,8 @@
 
 [project]
 name = "claude-monitor"
-<<<<<<< HEAD
-version = "2.0.0"
-description = "A multilingual real-time terminal monitoring tool for Claude AI token usage"
-=======
 version = "3.0.4"
 description = "A real-time terminal monitoring tool for Claude Code token usage with advanced analytics and Rich UI"
->>>>>>> 09c4ce84
 readme = "README.md"
 license = { text = "MIT" }
 requires-python = ">=3.9"
@@ -23,10 +18,6 @@
   "developer-tools", "monitoring", "rich",
   "terminal", "token", "usage"
 ]
-<<<<<<< HEAD
-keywords = ["claude", "ai", "token", "monitoring", "usage", "terminal", "i18n", "multilingual", "french"]
-=======
->>>>>>> 09c4ce84
 classifiers = [
   "Development Status :: 5 - Production/Stable",
   "Environment :: Console",
@@ -60,12 +51,6 @@
 
 [project.optional-dependencies]
 dev = [
-<<<<<<< HEAD
-    "ruff>=0.8.0",
-    "pre-commit>=2.20.0; python_version<'3.8'",
-    "pre-commit>=3.0.0; python_version>='3.8'",
-    "babel>=2.12.0",
-=======
   "black>=24.0.0",
   "isort>=5.13.0",
   "mypy>=1.13.0",
@@ -87,7 +72,6 @@
   "pytest-mock>=3.14.0",
   "pytest-asyncio>=0.24.0",
   "pytest-benchmark>=4.0.0"
->>>>>>> 09c4ce84
 ]
 
 
@@ -101,35 +85,6 @@
 "Discussions" = "https://github.com/Maciek-roboblog/Claude-Code-Usage-Monitor/discussions"
 
 [project.scripts]
-<<<<<<< HEAD
-claude-monitor = "claude_monitor:main"
-
-[tool.hatch.build.targets.wheel]
-packages = ["usage_analyzer"]
-include = [
-    "claude_monitor.py",
-    "usage_analyzer/**/*.py",
-    "usage_analyzer/locales/**/*.mo",
-    "usage_analyzer/locales/**/*.po"
-]
-
-[tool.hatch.build.targets.sdist]
-include = [
-    "claude_monitor.py",
-    "usage_analyzer/**/*.py",
-    "usage_analyzer/locales/**/*.mo", 
-    "usage_analyzer/locales/**/*.po",
-    "babel.cfg",
-    "README.md",
-    "LICENSE",
-    "CHANGELOG.md",
-    "CLAUDE.md",
-    "DEVELOPMENT.md",
-    "CONTRIBUTING.md",
-    "CONTRIBUTING_i18n.md",
-    "TROUBLESHOOTING.md",
-]
-=======
 claude-monitor = "claude_monitor.__main__:main"
 claude-code-monitor = "claude_monitor.__main__:main"
 cmonitor = "claude_monitor.__main__:main"
@@ -252,5 +207,4 @@
 directory = "htmlcov"
 
 [tool.coverage.xml]
-output = "coverage.xml"
->>>>>>> 09c4ce84
+output = "coverage.xml"