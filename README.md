# 🎯 Claude Code Usage Monitor
[![PyPI Version](https://img.shields.io/pypi/v/claude-monitor.svg)](https://pypi.org/project/claude-monitor/)
[![Python Version](https://img.shields.io/badge/python-3.9+-blue.svg)](https://python.org)
[![License: MIT](https://img.shields.io/badge/License-MIT-yellow.svg)](https://opensource.org/licenses/MIT)
[![PRs Welcome](https://img.shields.io/badge/PRs-welcome-brightgreen.svg)](http://makeapullrequest.com)
[![codecov](https://codecov.io/gh/Maciek-roboblog/Claude-Code-Usage-Monitor/branch/main/graph/badge.svg)](https://codecov.io/gh/Maciek-roboblog/Claude-Code-Usage-Monitor)

A beautiful real-time terminal monitoring tool for Claude AI token usage with advanced analytics, machine learning-based predictions, and Rich UI. Track your token consumption, burn rate, cost analysis, and get intelligent predictions about session limits.

![Claude Token Monitor Screenshot](https://raw.githubusercontent.com/Maciek-roboblog/Claude-Code-Usage-Monitor/main/doc/scnew.png)

---

## 📑 Table of Contents

- [✨ Key Features](#-key-features)
- [🚀 Installation](#-installation)
  - [⚡ Modern Installation with uv (Recommended)](#-modern-installation-with-uv-recommended)
  - [📦 Installation with pip](#-installation-with-pip)
  - [🛠️ Other Package Managers](#️-other-package-managers)
- [📖 Usage](#-usage)
  - [Get Help](#get-help)
  - [Basic Usage](#basic-usage)
  - [Configuration Options](#configuration-options)
  - [Available Plans](#available-plans)
- [🙏 Please Help Test This Release!](#-please-help-test-this-release)
- [✨ Features & How It Works](#-features--how-it-works)
  - [Current Features](#current-features)
  - [Understanding Claude Sessions](#understanding-claude-sessions)
  - [Token Limits by Plan](#token-limits-by-plan)
  - [Smart Detection Features](#smart-detection-features)
- [🚀 Usage Examples](#-usage-examples)
  - [Common Scenarios](#common-scenarios)
  - [Best Practices](#best-practices)
- [🔧 Development Installation](#-development-installation)
- [Troubleshooting](#troubleshooting)
  - [Installation Issues](#installation-issues)
  - [Runtime Issues](#runtime-issues)
- [📞 Contact](#-contact)
- [📚 Additional Documentation](#-additional-documentation)
- [📝 License](#-license)
- [🤝 Contributors](#-contributors)
- [🙏 Acknowledgments](#-acknowledgments)



## ✨ Key Features

<<<<<<< HEAD
- **🔄 Real-time monitoring** - Updates every 3 seconds with smooth refresh
- **📊 Visual progress bars** - Beautiful color-coded token and time progress bars
- **🔮 Smart predictions** - Calculates when tokens will run out based on current burn rate
- **🤖 Auto-detection** - Automatically switches to custom max when Pro limit is exceeded
- **📋 Multiple plan support** - Works with Pro, Max5, Max20, and auto-detect plans
- **⚠️ Warning system** - Alerts when tokens exceed limits or will deplete before session reset
- **💼 Professional UI** - Clean, colorful terminal interface with emojis
- **🎨 Smart Theming** - Automatic light/dark theme detection with manual override options
- **⏰ Customizable scheduling** - Set your own reset times and timezones
- **🌍 Multilingual Support** - Available in English, French, Spanish and German with automatic locale detection
=======
### 🚀 **v3.0.0 Major Update - Complete Architecture Rewrite**

- **🔮 ML-based predictions** - P90 percentile calculations and intelligent session limit detection
- **🔄 Real-time monitoring** - Configurable refresh rates (0.1-20 Hz) with intelligent display updates
- **📊 Advanced Rich UI** - Beautiful color-coded progress bars, tables, and layouts with WCAG-compliant contrast
- **🤖 Smart auto-detection** - Automatic plan switching with custom limit discovery
- **📋 Enhanced plan support** - Updated limits: Pro (44k), Max5 (88k), Max20 (220k), Custom (P90-based)
- **⚠️ Advanced warning system** - Multi-level alerts with cost and time predictions
- **💼 Professional Architecture** - Modular design with Single Responsibility Principle (SRP) compliance
- **🎨 Intelligent theming** - Scientific color schemes with automatic terminal background detection
- **🌍 Internationalization** - Multi-language support with auto-detection (i18n)
- **⏰ Advanced scheduling** - Auto-detected system timezone and time format preferences
- **📈 Cost analytics** - Model-specific pricing with cache token calculations
- **🔧 Pydantic validation** - Type-safe configuration with automatic validation
- **📝 Comprehensive logging** - Optional file logging with configurable levels
- **🧪 Extensive testing** - 100+ test cases with full coverage
- **🎯 Error reporting** - Optional Sentry integration for production monitoring
- **⚡ Performance optimized** - Advanced caching and efficient data processing

### 📋 Default Custom Plan

The **Custom plan** is now the default option, specifically designed for 5-hour Claude Code sessions. It monitors three critical metrics:
- **Token usage** - Tracks your token consumption
- **Messages usage** - Monitors message count
- **Cost usage** - The most important metric for long sessions

The Custom plan automatically adapts to your usage patterns by analyzing all your sessions from the last 192 hours (8 days) and calculating personalized limits based on your actual usage. This ensures accurate predictions and warnings tailored to your specific workflow.
>>>>>>> 09c4ce84


## 🚀 Installation
### ⚡ Modern Installation with uv (Recommended)

**Why uv is the best choice:**
- ✅ Creates isolated environments automatically (no system conflicts)
- ✅ No Python version issues
- ✅ No "externally-managed-environment" errors
- ✅ Easy updates and uninstallation
- ✅ Works on all platforms

The fastest and easiest way to install and use the monitor:

[![PyPI](https://img.shields.io/pypi/v/claude-monitor.svg)](https://pypi.org/project/claude-monitor/)

#### Install from PyPI

```bash
# Install directly from PyPI with uv (easiest)
uv tool install claude-monitor

# Run from anywhere
claude-monitor  # or cmonitor, ccmonitor for short
```


#### Install from Source

```bash
# Clone and install from source
git clone https://github.com/Maciek-roboblog/Claude-Code-Usage-Monitor.git
cd Claude-Code-Usage-Monitor
uv tool install .

# Run from anywhere
claude-monitor
```


#### First-time uv users
If you don't have uv installed yet, get it with one command:

```bash
# On Linux/macOS:
curl -LsSf https://astral.sh/uv/install.sh | sh

# On Windows:
powershell -ExecutionPolicy ByPass -c "irm https://astral.sh/uv/install.ps1 | iex"

# After installation, restart your terminal
```


### 📦 Installation with pip

```bash
# Install from PyPI
pip install claude-monitor

# If claude-monitor command is not found, add ~/.local/bin to PATH:
echo 'export PATH="$HOME/.local/bin:$PATH"' >> ~/.bashrc
source ~/.bashrc  # or restart your terminal

# Run from anywhere
claude-monitor  # or cmonitor, ccmonitor for short
```


>
> **⚠️ PATH Setup**: If you see WARNING: The script claude-monitor is installed in '/home/username/.local/bin' which is not on PATH, follow the export PATH command above.
>
> **⚠️ Important**: On modern Linux distributions (Ubuntu 23.04+, Debian 12+, Fedora 38+), you may encounter an "externally-managed-environment" error. Instead of using --break-system-packages, we strongly recommend:
> 1. **Use uv instead** (see above) - it's safer and easier
> 2. **Use a virtual environment** - python3 -m venv myenv && source myenv/bin/activate
> 3. **Use pipx** - pipx install claude-monitor
>
> See the Troubleshooting section for detailed solutions.

### 🛠️ Other Package Managers

#### pipx (Isolated Environments)
```bash
# Install with pipx
pipx install claude-monitor

# Run from anywhere
claude-monitor  # or claude-code-monitor, cmonitor, ccmonitor, ccm for short
```


#### conda/mamba
```bash
# Install with pip in conda environment
pip install claude-monitor

# Run from anywhere
claude-monitor  # or cmonitor, ccmonitor for short
```


## 📖 Usage

### Get Help

```bash
# Show help information
claude-monitor --help
```

#### Available Command-Line Parameters

| Parameter | Type | Default | Description |
|-----------|------|---------|-------------|
| --plan | string | custom | Plan type: pro, max5, max20, or custom |
| --custom-limit-tokens | int | None | Token limit for custom plan (must be > 0) |
| --language | string | auto | Interface language: en, fr, es, de, or auto (system detection) |
| --timezone | string | auto | Timezone (auto-detected). Examples: UTC, America/New_York, Europe/London |
| --time-format | string | auto | Time format: 12h, 24h, or auto |
| --theme | string | auto | Display theme: light, dark, classic, or auto |
| --refresh-rate | int | 10 | Data refresh rate in seconds (1-60) |
| --refresh-per-second | float | 0.75 | Display refresh rate in Hz (0.1-20.0) |
| --reset-hour | int | None | Daily reset hour (0-23) |
| --log-level | string | INFO | Logging level: DEBUG, INFO, WARNING, ERROR, CRITICAL |
| --log-file | path | None | Log file path |
| --debug | flag | False | Enable debug logging |
| --version, -v | flag | False | Show version information |
| --clear | flag | False | Clear saved configuration |

#### Plan Options

| Plan | Token Limit | Cost Limit       | Description |
|------|-------------|------------------|-------------|
| pro | 19,000 | $18.00           | Claude Pro subscription |
| max5 | 88,000 | $35.00           | Claude Max5 subscription |
| max20 | 220,000 | $140.00          | Claude Max20 subscription |
| custom | P90-based | (default) $50.00 | Auto-detection with ML analysis |

#### Command Aliases

The tool can be invoked using any of these commands:
- claude-monitor (primary)
- claude-code-monitor (full name)
- cmonitor (short)
- ccmonitor (short alternative)
- ccm (shortest)

#### Save Flags Feature

The monitor automatically saves your preferences to avoid re-specifying them on each run:

**What Gets Saved:**
- Theme preferences (--theme)
- Timezone settings (--timezone)
- Time format (--time-format)
- Refresh rates (--refresh-rate, --refresh-per-second)
- Reset hour (--reset-hour)
- Custom token limits (--custom-limit-tokens)

**Configuration Location:** ~/.claude-monitor/last_used.json

**Usage Examples:**
```bash
# First run - specify preferences
claude-monitor --plan pro --theme dark --timezone "America/New_York"

# Subsequent runs - preferences automatically restored
claude-monitor --plan pro

# Override saved settings for this session
claude-monitor --plan pro --theme light

# Clear all saved preferences
claude-monitor --clear
```

**Key Features:**
- ✅ Automatic parameter persistence between sessions
- ✅ CLI arguments always override saved settings
- ✅ Atomic file operations prevent corruption
- ✅ Graceful fallback if config files are damaged
- ✅ Plan parameter never saved (must specify each time)

### Basic Usage

#### With uv tool installation (Recommended)
```bash
# Default (Custom plan with auto-detection)
claude-monitor

# Alternative commands
claude-code-monitor  # Full descriptive name
cmonitor             # Short alias
ccmonitor            # Short alternative
ccm                  # Shortest alias

# Exit the monitor
# Press Ctrl+C to gracefully exit
```

#### Development mode
If running from source, use python -m claude_monitor from the src/ directory.

### Configuration Options

#### Specify Your Plan

```bash
# Custom plan with P90 auto-detection (Default)
claude-monitor --plan custom

# Pro plan (~44,000 tokens)
claude-monitor --plan pro

# Max5 plan (~88,000 tokens)
claude-monitor --plan max5

# Max20 plan (~220,000 tokens)
claude-monitor --plan max20

# Custom plan with explicit token limit
claude-monitor --plan custom --custom-limit-tokens 100000
```

#### Custom Reset Times

```bash
# Reset at 3 AM
claude-monitor --reset-hour 3

# Reset at 10 PM
claude-monitor --reset-hour 22
```

#### Performance and Display Configuration

```bash
# Adjust refresh rate (1-60 seconds, default: 10)
claude-monitor --refresh-rate 5

# Adjust display refresh rate (0.1-20 Hz, default: 0.75)
claude-monitor --refresh-per-second 1.0

# Set time format (auto-detected by default)
claude-monitor --time-format 24h  # or 12h

# Force specific theme
claude-monitor --theme dark  # light, dark, classic, auto

# Clear saved configuration
claude-monitor --clear
```

#### Timezone Configuration

The default timezone is **auto-detected from your system**. Override with any valid timezone:

```bash
# Use US Eastern Time
claude-monitor --timezone America/New_York

# Use Tokyo time
claude-monitor --timezone Asia/Tokyo

# Use UTC
claude-monitor --timezone UTC

# Use London time
claude-monitor --timezone Europe/London
```

<<<<<<< HEAD
#### Language Configuration

Configure your preferred language for the interface:

```bash
# French interface
claude-monitor --language fr

# English interface  
claude-monitor --language en

# Spanish interface
claude-monitor --language es

# German interface
claude-monitor --language de

# Auto-detect from system (default)
claude-monitor --language auto

# Combined with other options
claude-monitor --plan max5 --language fr --timezone Europe/Paris
```

**Configuration File Example:**
```yaml
# config.yaml
plan: max5
language: fr
timezone: Europe/Paris
reset_hour: 2
theme: auto
```

#### Theme Configuration

The monitor automatically detects your terminal theme (light/dark) and adapts colors accordingly:
=======
#### Logging and Debugging
>>>>>>> 09c4ce84

```bash
# Enable debug logging
claude-monitor --debug

# Log to file
claude-monitor --log-file ~/.claude-monitor/logs/monitor.log

# Set log level
claude-monitor --log-level WARNING  # DEBUG, INFO, WARNING, ERROR, CRITICAL
```

### Available Plans

| Plan | Token Limit     | Best For |
|------|-----------------|----------|
| **custom** | P90 auto-detect | Intelligent limit detection (default) |
| **pro** | ~19,000         | Claude Pro subscription |
| **max5** | ~88,000         | Claude Max5 subscription |
| **max20** | ~220,000        | Claude Max20 subscription |

#### Advanced Plan Features

- **P90 Analysis**: Custom plan uses 90th percentile calculations from your usage history
- **Cost Tracking**: Model-specific pricing with cache token calculations
- **Limit Detection**: Intelligent threshold detection with 95% confidence


## 🚀 What's New in v3.0.0

### Major Changes

#### **Complete Architecture Rewrite**
- Modular design with Single Responsibility Principle (SRP) compliance
- Pydantic-based configuration with type safety and validation
- Advanced error handling with optional Sentry integration
- Comprehensive test suite with 100+ test cases

#### **Enhanced Functionality**
- **P90 Analysis**: Machine learning-based limit detection using 90th percentile calculations
- **Updated Plan Limits**: Pro (44k), Max5 (88k), Max20 (220k) tokens
- **Cost Analytics**: Model-specific pricing with cache token calculations
- **Rich UI**: WCAG-compliant themes with automatic terminal background detection

#### **New CLI Options**
- --refresh-per-second: Configurable display refresh rate (0.1-20 Hz)
- --time-format: Automatic 12h/24h format detection
- --custom-limit-tokens: Explicit token limits for custom plans
- --log-file and --log-level: Advanced logging capabilities
- --clear: Reset saved configuration
- Command aliases: claude-code-monitor, cmonitor, ccmonitor, ccm for convenience

#### **Breaking Changes**
- Package name changed from claude-usage-monitor to claude-monitor
- Default plan changed from pro to custom (with auto-detection)
- Minimum Python version increased to 3.9+
- Command structure updated (see examples above)


## ✨ Features & How It Works

### v3.0.0 Architecture Overview

The new version features a complete rewrite with modular architecture following Single Responsibility Principle (SRP):

### 🖥️ User Interface Layer

| Component            | Description           |
| -------------------- | --------------------- |
| **CLI Module**       | Pydantic-based        |
| **Settings/Config**  | Type-safe             |
| **Error Handling**   | Sentry-ready          |
| **Rich Terminal UI** | Adaptive Theme        |

---

### 🎛️ Monitoring Orchestrator

| Component                | Key Responsibilities                                             |
| ------------------------ | ---------------------------------------------------------------- |
| **Central Control Hub**  | Session Mgmt · Real-time Data Flow · Component Coordination      |
| **Data Manager**         | Cache Mgmt · File I/O · State Persist                           |
| **Session Monitor**      | Real-time · 5 hr Windows · Token Track                           |
| **UI Controller**        | Rich Display · Progress Bars · Theme System                     |
| **Analytics**            | P90 Calculator · Burn Rate · Predictions                        |

---

### 🏗️ Foundation Layer

| Component           | Core Features                                           |
| ------------------- | ------------------------------------------------------- |
| **Core Models**     | Session Data · Config Schema · Type Safety             |
| **Analysis Engine** | ML Algorithms · Statistical · Forecasting              |
| **Terminal Themes** | Auto-detection · WCAG Colors · Contrast Opt            |
| **Claude API Data** | Token Tracking · Cost Calculator · Session Blocks      |

---

**🔄 Data Flow:**
Claude Config Files → Data Layer → Analysis Engine → UI Components → Terminal Display


### Current Features

#### 🔄 Advanced Real-time Monitoring
- Configurable update intervals (1-60 seconds)
- High-precision display refresh (0.1-20 Hz)
- Intelligent change detection to minimize CPU usage
- Multi-threaded orchestration with callback system

#### 📊 Rich UI Components
- **Progress Bars**: WCAG-compliant color schemes with scientific contrast ratios
- **Data Tables**: Sortable columns with model-specific statistics
- **Layout Manager**: Responsive design that adapts to terminal size
- **Theme System**: Auto-detects terminal background for optimal readability

#### 🔮 Machine Learning Predictions
- **P90 Calculator**: 90th percentile analysis for intelligent limit detection
- **Burn Rate Analytics**: Multi-session consumption pattern analysis
- **Cost Projections**: Model-specific pricing with cache token calculations
- **Session Forecasting**: Predicts when sessions will expire based on usage patterns

#### 🤖 Intelligent Auto-Detection
- **Background Detection**: Automatically determines terminal theme (light/dark)
- **System Integration**: Auto-detects timezone and time format preferences
- **Plan Recognition**: Analyzes usage patterns to suggest optimal plans
- **Limit Discovery**: Scans historical data to find actual token limits

### Understanding Claude Sessions

#### How Claude Code Sessions Work

Claude Code operates on a **5-hour rolling session window system**:

1. **Session Start**: Begins with your first message to Claude
2. **Session Duration**: Lasts exactly 5 hours from that first message
3. **Token Limits**: Apply within each 5-hour session window
4. **Multiple Sessions**: Can have several active sessions simultaneously
5. **Rolling Windows**: New sessions can start while others are still active

#### Session Reset Schedule

**Example Session Timeline:**
10:30 AM - First message (Session A starts at 10 AM)
03:00 PM - Session A expires (5 hours later)

12:15 PM - First message (Session B starts 12PM)
05:15 PM - Session B expires (5 hours later 5PM)


#### Burn Rate Calculation

The monitor calculates burn rate using sophisticated analysis:

1. **Data Collection**: Gathers token usage from all sessions in the last hour
2. **Pattern Analysis**: Identifies consumption trends across overlapping sessions
3. **Velocity Tracking**: Calculates tokens consumed per minute
4. **Prediction Engine**: Estimates when current session tokens will deplete
5. **Real-time Updates**: Adjusts predictions as usage patterns change

### Token Limits by Plan

#### v3.0.0 Updated Plan Limits

| Plan | Limit (Tokens) | Cost Limit       | Messages | Algorithm |
|------|----------------|------------------|----------|-----------|
| **Claude Pro** | 19,000         | $18.00           | 250 | Fixed limit |
| **Claude Max5** | 88,000         | $35.00           | 1,000 | Fixed limit |
| **Claude Max20** | 220,000        | $140.00          | 2,000 | Fixed limit |
| **Custom** | P90-based      | (default) $50.00 | 250+ | Machine learning |

#### Advanced Limit Detection

- **P90 Analysis**: Uses 90th percentile of your historical usage
- **Confidence Threshold**: 95% accuracy in limit detection
- **Cache Support**: Includes cache creation and read token costs
- **Model-Specific**: Adapts to Claude 3.5, Claude 4, and future models

### Technical Requirements

#### Dependencies (v3.0.0)

```toml
# Core dependencies (automatically installed)
pytz>=2023.3                # Timezone handling
rich>=13.7.0                # Rich terminal UI
pydantic>=2.0.0             # Type validation
pydantic-settings>=2.0.0    # Configuration management
numpy>=1.21.0               # Statistical calculations
sentry-sdk>=1.40.0          # Error reporting (optional)
pyyaml>=6.0                 # Configuration files
tzdata                      # Windows timezone data
```

#### Python Requirements

- **Minimum**: Python 3.9+
- **Recommended**: Python 3.11+
- **Tested on**: Python 3.9, 3.10, 3.11, 3.12, 3.13

### Smart Detection Features

#### Automatic Plan Switching

When using the default Pro plan:

1. **Detection**: Monitor notices token usage exceeding 7,000
2. **Analysis**: Scans previous sessions for actual limits
3. **Switch**: Automatically changes to custom_max mode
4. **Notification**: Displays clear message about the change
5. **Continuation**: Keeps monitoring with new, higher limit

#### Limit Discovery Process

The auto-detection system:

1. **Scans History**: Examines all available session blocks
2. **Finds Peaks**: Identifies highest token usage achieved
3. **Validates Data**: Ensures data quality and recency
4. **Sets Limits**: Uses discovered maximum as new limit
5. **Learns Patterns**: Adapts to your actual usage capabilities


## 🚀 Usage Examples

### Common Scenarios

#### 🌅 Morning Developer
**Scenario**: You start work at 9 AM and want tokens to reset aligned with your schedule.

```bash
# Set custom reset time to 9 AM
./claude_monitor.py --reset-hour 9

# With your timezone
./claude_monitor.py --reset-hour 9 --timezone US/Eastern
```


**Benefits**:
- Reset times align with your work schedule
- Better planning for daily token allocation
- Predictable session windows

#### 🌙 Night Owl Coder
**Scenario**: You often work past midnight and need flexible reset scheduling.

```bash
# Reset at midnight for clean daily boundaries
./claude_monitor.py --reset-hour 0

# Late evening reset (11 PM)
./claude_monitor.py --reset-hour 23
```


**Strategy**:
- Plan heavy coding sessions around reset times
- Use late resets to span midnight work sessions
- Monitor burn rate during peak hours

#### 🔄 Heavy User with Variable Limits
**Scenario**: Your token limits seem to change, and you're not sure of your exact plan.

```bash
# Auto-detect your highest previous usage
claude-monitor --plan custom_max

# Monitor with custom scheduling
claude-monitor --plan custom_max --reset-hour 6
```


**Approach**:
- Let auto-detection find your real limits
- Monitor for a week to understand patterns
- Note when limits change or reset

#### 🌍 International User
**Scenario**: You're working across different timezones or traveling.

```bash
# US East Coast
claude-monitor --timezone America/New_York

# Europe
claude-monitor --timezone Europe/London

# Asia Pacific
claude-monitor --timezone Asia/Singapore

# UTC for international team coordination
claude-monitor --timezone UTC --reset-hour 12
```

#### 🌐 Multi-language Interface
**Scenario**: You prefer to use the interface in your native language.

```bash
# French interface
claude-monitor --language fr

# Spanish interface
claude-monitor --language es

# German interface
claude-monitor --language de

# Auto-detect system language
claude-monitor --language auto

# Combined with other localization options
claude-monitor --language fr --timezone Europe/Paris --time-format 24h
```

**Features**:
- Automatic system language detection
- Consistent translations across all UI elements
- Fallback to English for unsupported languages
- Performance optimized with compiled translations


#### ⚡ Quick Check
**Scenario**: You just want to see current status without configuration.

```bash
# Just run it with defaults
claude-monitor

# Press Ctrl+C after checking status
```


### Plan Selection Strategies

#### How to Choose Your Plan

**Start with Default (Recommended for New Users)**
```bash
# Pro plan detection with auto-switching
claude-monitor
```

- Monitor will detect if you exceed Pro limits
- Automatically switches to custom_max if needed
- Shows notification when switching occurs

**Known Subscription Users**
```bash
# If you know you have Max5
claude-monitor --plan max5

# If you know you have Max20
claude-monitor --plan max20
```


**Unknown Limits**
```bash
# Auto-detect from previous usage
claude-monitor --plan custom_max
```


### Best Practices

#### Setup Best Practices

1. **Start Early in Sessions**

```bash
   # Begin monitoring when starting Claude work (uv installation)
   claude-monitor

   # Or development mode
   ./claude_monitor.py
   ```

   - Gives accurate session tracking from the start
   - Better burn rate calculations
   - Early warning for limit approaches

2. **Use Modern Installation (Recommended)**

```bash
   # Easy installation and updates with uv
   uv tool install claude-monitor
   claude-monitor --plan max5
   ```

   - Clean system installation
   - Easy updates and maintenance
   - Available from anywhere

3. **Custom Shell Alias (Legacy Setup)**

```bash
   # Add to ~/.bashrc or ~/.zshrc (only for development setup)
   alias claude-monitor='cd ~/Claude-Code-Usage-Monitor && source venv/bin/activate && ./claude_monitor.py'
   ```


#### Usage Best Practices

1. **Monitor Burn Rate Velocity**
   - Watch for sudden spikes in token consumption
   - Adjust coding intensity based on remaining time
   - Plan big refactors around session resets

2. **Strategic Session Planning**

```bash
   # Plan heavy usage around reset times
   claude-monitor --reset-hour 9
   ```

   - Schedule large tasks after resets
   - Use lighter tasks when approaching limits
   - Leverage multiple overlapping sessions

3. **Timezone Awareness**

```bash
   # Always use your actual timezone
   claude-monitor --timezone Europe/Warsaw
   ```

   - Accurate reset time predictions
   - Better planning for work schedules
   - Correct session expiration estimates

#### Optimization Tips

1. **Terminal Setup**
   - Use terminals with at least 80 character width
   - Enable color support for better visual feedback (check COLORTERM environment variable)
   - Consider dedicated terminal window for monitoring
   - Use terminals with truecolor support for best theme experience

2. **Workflow Integration**

```bash
   # Start monitoring with your development session (uv installation)
   tmux new-session -d -s claude-monitor 'claude-monitor'

   # Or development mode
   tmux new-session -d -s claude-monitor './claude_monitor.py'

   # Check status anytime
   tmux attach -t claude-monitor
   ```


3. **Multi-Session Strategy**
   - Remember sessions last exactly 5 hours
   - You can have multiple overlapping sessions
   - Plan work across session boundaries

#### Real-World Workflows

**Large Project Development**
```bash
# Setup for sustained development
claude-monitor --plan max20 --reset-hour 8 --timezone America/New_York
```


**Daily Routine**:
1. **8:00 AM**: Fresh tokens, start major features
2. **10:00 AM**: Check burn rate, adjust intensity
3. **12:00 PM**: Monitor for afternoon session planning
4. **2:00 PM**: New session window, tackle complex problems
5. **4:00 PM**: Light tasks, prepare for evening session

**Learning & Experimentation**
```bash
# Flexible setup for learning
claude-monitor --plan pro
```


**Sprint Development**
```bash
# High-intensity development setup
claude-monitor --plan max20 --reset-hour 6
```


## 🔧 Development Installation

For contributors and developers who want to work with the source code:

### Quick Start (Development/Testing)

```bash
# Clone the repository
git clone https://github.com/Maciek-roboblog/Claude-Code-Usage-Monitor.git
cd Claude-Code-Usage-Monitor

# Install in development mode
pip install -e .

# Run from source
python -m claude_monitor
```


### v3.0.0 Testing Features

The new version includes a comprehensive test suite:

- **100+ test cases** with full coverage
- **Unit tests** for all components
- **Integration tests** for end-to-end workflows
- **Performance tests** with benchmarking
- **Mock objects** for isolated testing

```bash
# Run tests
cd src/
python -m pytest

# Run with coverage
python -m pytest --cov=claude_monitor --cov-report=html

# Run specific test modules
python -m pytest tests/test_analysis.py -v
```


### Prerequisites

1. **Python 3.9+** installed on your system
2. **Git** for cloning the repository


### Virtual Environment Setup

#### Why Use Virtual Environment?

Using a virtual environment is **strongly recommended** because:

- **🛡️ Isolation**: Keeps your system Python clean and prevents dependency conflicts
- **📦 Portability**: Easy to replicate the exact environment on different machines
- **🔄 Version Control**: Lock specific versions of dependencies for stability
- **🧹 Clean Uninstall**: Simply delete the virtual environment folder to remove everything
- **👥 Team Collaboration**: Everyone uses the same Python and package versions

#### Installing virtualenv (if needed)

If you don't have venv module available:

```bash
# Ubuntu/Debian
sudo apt-get update
sudo apt-get install python3-venv

# Fedora/RHEL/CentOS
sudo dnf install python3-venv

# macOS (usually comes with Python)
# If not available, install Python via Homebrew:
brew install python3

# Windows (usually comes with Python)
# If not available, reinstall Python from python.org
# Make sure to check "Add Python to PATH" during installation
```


Alternatively, use the virtualenv package:
```bash
# Install virtualenv via pip
pip install virtualenv

# Then create virtual environment with:
virtualenv venv
# instead of: python3 -m venv venv
```


#### Step-by-Step Setup

```bash
# 1. Clone the repository
git clone https://github.com/Maciek-roboblog/Claude-Code-Usage-Monitor.git
cd Claude-Code-Usage-Monitor

# 2. Create virtual environment
python3 -m venv venv
# Or if using virtualenv package:
# virtualenv venv

# 3. Activate virtual environment
# On Linux/Mac:
source venv/bin/activate
# On Windows:
# venv\Scripts\activate

# 4. Install Python dependencies
pip install pytz
pip install rich>=13.0.0
# 5. Make script executable (Linux/Mac only)
chmod +x claude_monitor.py

# 6. Run the monitor
python claude_monitor.py
```


#### Daily Usage

After initial setup, you only need:

```bash
# Navigate to project directory
cd Claude-Code-Usage-Monitor

# Activate virtual environment
source venv/bin/activate  # Linux/Mac
# venv\Scripts\activate   # Windows

# Run monitor
./claude_monitor.py  # Linux/Mac
# python claude_monitor.py  # Windows

# When done, deactivate
deactivate
```


#### Pro Tip: Shell Alias

Create an alias for quick access:
```bash
# Add to ~/.bashrc or ~/.zshrc
alias claude-monitor='cd ~/Claude-Code-Usage-Monitor && source venv/bin/activate && ./claude_monitor.py'

# Then just run:
claude-monitor
```


## Troubleshooting

### Installation Issues

#### "externally-managed-environment" Error

On modern Linux distributions (Ubuntu 23.04+, Debian 12+, Fedora 38+), you may encounter:
```
error: externally-managed-environment
× This environment is externally managed
```


**Solutions (in order of preference):**

1. **Use uv (Recommended)**

```bash
   # Install uv first
   curl -LsSf https://astral.sh/uv/install.sh | sh

   # Then install with uv
   uv tool install claude-monitor
   ```


2. **Use pipx (Isolated Environment)**

```bash
   # Install pipx
   sudo apt install pipx  # Ubuntu/Debian
   # or
   python3 -m pip install --user pipx

   # Install claude-monitor
   pipx install claude-monitor
   ```


3. **Use virtual environment**

```bash
   python3 -m venv myenv
   source myenv/bin/activate
   pip install claude-monitor
   ```


4. **Force installation (Not Recommended)**

```bash
   pip install --user claude-monitor --break-system-packages
   ```

   ⚠️ **Warning**: This bypasses system protection and may cause conflicts. We strongly recommend using a virtual environment instead.

#### Command Not Found After pip Install

If claude-monitor command is not found after pip installation:

1. **Check if it's a PATH issue**

```bash
   # Look for the warning message during pip install:
   # WARNING: The script claude-monitor is installed in '/home/username/.local/bin' which is not on PATH
   ```


2. **Add to PATH**

```bash
   # Add this to ~/.bashrc or ~/.zshrc
   echo 'export PATH="$HOME/.local/bin:$PATH"' >> ~/.bashrc

   # Reload shell
   source ~/.bashrc  # or source ~/.zshrc
   ```


3. **Verify installation location**

```bash
   # Find where pip installed the script
   pip show -f claude-monitor | grep claude-monitor
   ```


4. **Run directly with Python**

```bash
   python3 -m claude_monitor
   ```


#### Python Version Conflicts

If you have multiple Python versions:

1. **Check Python version**

```bash
   python3 --version
   pip3 --version
   ```


2. **Use specific Python version**

```bash
   python3.11 -m pip install claude-monitor
   python3.11 -m claude_monitor
   ```


3. **Use uv (handles Python versions automatically)**

```bash
   uv tool install claude-monitor
   ```


### Runtime Issues

#### No active session found
If you encounter the error No active session found, please follow these steps:

1. **Initial Test**:
   Launch Claude Code and send at least two messages. In some cases, the session may not initialize correctly on the first attempt, but it resolves after a few interactions.

2. **Configuration Path**:
   If the issue persists, consider specifying a custom configuration path. By default, Claude Code uses ~/.config/claude. You may need to adjust this path depending on your environment.

```bash
CLAUDE_CONFIG_DIR=~/.config/claude ./claude_monitor.py
```



## 📞 Contact

Have questions, suggestions, or want to collaborate? Feel free to reach out!

**📧 Email**: [maciek@roboblog.eu](mailto:maciek@roboblog.eu)

Whether you need help with setup, have feature requests, found a bug, or want to discuss potential improvements, don't hesitate to get in touch. I'm always happy to help and hear from users of the Claude Code Usage Monitor!


## 📚 Additional Documentation

- **[Development Roadmap](DEVELOPMENT.md)** - ML features, PyPI package, Docker plans
- **[Contributing Guide](CONTRIBUTING.md)** - How to contribute, development guidelines
- **[Troubleshooting](TROUBLESHOOTING.md)** - Common issues and solutions


## 📝 License

[MIT License](LICENSE) - feel free to use and modify as needed.

## 🤝 Contributors

- [@adawalli](https://github.com/adawalli)
- [@taylorwilsdon](https://github.com/taylorwilsdon)
- [@moneroexamples](https://github.com/moneroexamples)

Want to contribute? Check out our [Contributing Guide](CONTRIBUTING.md)!


## 🙏 Acknowledgments

### Sponsors

A special thanks to our supporters who help keep this project going:

**Ed** - *Buy Me Coffee Supporter*
> "I appreciate sharing your work with the world. It helps keep me on track with my day. Quality readme, and really good stuff all around!"

## Star History

[![Star History Chart](https://api.star-history.com/svg?repos=Maciek-roboblog/Claude-Code-Usage-Monitor&type=Date)](https://www.star-history.com/#Maciek-roboblog/Claude-Code-Usage-Monitor&Date)

---

<div align="center">

**⭐ Star this repo if you find it useful! ⭐**

[Report Bug](https://github.com/Maciek-roboblog/Claude-Code-Usage-Monitor/issues) • [Request Feature](https://github.com/Maciek-roboblog/Claude-Code-Usage-Monitor/issues) • [Contribute](CONTRIBUTING.md)

</div><|MERGE_RESOLUTION|>--- conflicted
+++ resolved
@@ -46,18 +46,6 @@
 
 ## ✨ Key Features
 
-<<<<<<< HEAD
-- **🔄 Real-time monitoring** - Updates every 3 seconds with smooth refresh
-- **📊 Visual progress bars** - Beautiful color-coded token and time progress bars
-- **🔮 Smart predictions** - Calculates when tokens will run out based on current burn rate
-- **🤖 Auto-detection** - Automatically switches to custom max when Pro limit is exceeded
-- **📋 Multiple plan support** - Works with Pro, Max5, Max20, and auto-detect plans
-- **⚠️ Warning system** - Alerts when tokens exceed limits or will deplete before session reset
-- **💼 Professional UI** - Clean, colorful terminal interface with emojis
-- **🎨 Smart Theming** - Automatic light/dark theme detection with manual override options
-- **⏰ Customizable scheduling** - Set your own reset times and timezones
-- **🌍 Multilingual Support** - Available in English, French, Spanish and German with automatic locale detection
-=======
 ### 🚀 **v3.0.0 Major Update - Complete Architecture Rewrite**
 
 - **🔮 ML-based predictions** - P90 percentile calculations and intelligent session limit detection
@@ -85,7 +73,6 @@
 - **Cost usage** - The most important metric for long sessions
 
 The Custom plan automatically adapts to your usage patterns by analyzing all your sessions from the last 192 hours (8 days) and calculating personalized limits based on your actual usage. This ensures accurate predictions and warnings tailored to your specific workflow.
->>>>>>> 09c4ce84
 
 
 ## 🚀 Installation
@@ -357,47 +344,7 @@
 claude-monitor --timezone Europe/London
 ```
 
-<<<<<<< HEAD
-#### Language Configuration
-
-Configure your preferred language for the interface:
-
-```bash
-# French interface
-claude-monitor --language fr
-
-# English interface  
-claude-monitor --language en
-
-# Spanish interface
-claude-monitor --language es
-
-# German interface
-claude-monitor --language de
-
-# Auto-detect from system (default)
-claude-monitor --language auto
-
-# Combined with other options
-claude-monitor --plan max5 --language fr --timezone Europe/Paris
-```
-
-**Configuration File Example:**
-```yaml
-# config.yaml
-plan: max5
-language: fr
-timezone: Europe/Paris
-reset_hour: 2
-theme: auto
-```
-
-#### Theme Configuration
-
-The monitor automatically detects your terminal theme (light/dark) and adapts colors accordingly:
-=======
 #### Logging and Debugging
->>>>>>> 09c4ce84
 
 ```bash
 # Enable debug logging
